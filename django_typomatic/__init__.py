import logging
from pathlib import Path

from rest_framework import serializers
from rest_framework.fields import empty

from .mappings import mappings, format_mappings

_LOG = logging.getLogger(f"django-typomatic.{__name__}")

# Serializers
__serializers = dict()
# Custom serializers.Field to TS Type mappings
__field_mappings = dict()
# Custom field_name to TS Type overrides
__mapping_overrides = dict()


def ts_field(ts_type: str, context='default'):
    '''
    Any valid Django Rest Framework Serializer Field with this class decorator will
    be added to a list in a __field_mappings dictionary.
    Useful to define the type mapping of custom serializer Fields.
    e.g.
    @ts_field('string')
    class CustomFieldField(serializers.Field):
        def to_internal_value(self, data):
            pass
        def to_representation(self, obj):
            pass
    '''

    def decorator(cls):
        if issubclass(cls, serializers.Field):
            if context not in __field_mappings:
                __field_mappings[context] = dict()
            if cls not in __field_mappings[context]:
                __field_mappings[context][cls] = ts_type
        return cls

    return decorator


def ts_interface(context='default', mapping_overrides=None):
    '''
    Any valid Django Rest Framework Serializers with this class decorator will
    be added to a list in a dictionary.
    Optional parameters:
    'context': Will create separate dictionary keys per context.
        Otherwise, all values will be inserted into a list with a key of 'default'.
    'mapping_overrides': Dictionary of field_names to TS types
        Useful to properly serialize ModelSerializer runtime properties and ReadOnlyFields.
    e.g.
    @ts_interface(context='internal', mapping_overrides={"baz" : "string[]"})
    class Foo(serializers.Serializer):
        bar = serializer.IntegerField()
        baz = serializer.ReadOnlyField(source='baz_property')
    '''

    def decorator(cls):
        if issubclass(cls, serializers.Serializer):
            if context not in __field_mappings:
                __field_mappings[context] = dict()
            if context not in __serializers:
                __serializers[context] = []
            __serializers[context].append(cls)
            if mapping_overrides:
                if context not in __mapping_overrides:
                    __mapping_overrides[context] = dict()
                if cls not in __mapping_overrides[context]:
                    __mapping_overrides[context][cls] = mapping_overrides
        return cls

    return decorator


def __get_trimmed_name(name, trim_serializer_output):
    key = "Serializer"
    return name[:-len(key)] if trim_serializer_output and name.endswith(key) else name


def __map_choices_to_union(field_type, choices):
    '''
    Generates and returns a TS union type for all values in the provided choices OrderedDict
    '''
    if not choices:
        _LOG.warning(f'No choices specified for Serializer Field: {field_type}')
        return 'unknown'

    return ' | '.join(f'"{key}"' if type(key) == str else str(key) for key in choices.keys())


def __map_choices_to_enum(enum_name, field_type, choices):
    '''
    Generates and returns a TS enum for all values in the provided choices OrderedDict
    '''
    if not choices:
        _LOG.warning(f'No choices specified for Serializer Field: {field_type}')
        return 'unknown'

    choices_enum = f"export enum {enum_name} {{\n"
    for key, value in choices.items():
        if type(key) == str:
            choices_enum = choices_enum + f"    {str(key).upper().replace(' ', '_')} = '{key}',\n"
        else:
            choices_enum = choices_enum + f"    {str(value).upper().replace(' ', '_')} = {key},\n"
    choices_enum = choices_enum + "}\n"

    return choices_enum


def __map_choices_to_enum_values(enum_name, field_type, choices):
    '''
    Generates and returns a TS enum values (display name) for all values in the provided choices OrderedDict
    '''
    if not choices:
        _LOG.warning(f'No choices specified for Serializer Field: {field_type}')
        return 'any'

    choices_enum = f"export enum {enum_name} {{\n"
    for key, value in choices.items():
        if type(key) == str:
            choices_enum = choices_enum + f"    {str(key).replace(' ', '_')} = '{value}',\n"
        else:
            "Number enums not need it"
            return None
    choices_enum = choices_enum + "}\n"

    return choices_enum


def __process_field(field_name, field, context, serializer, trim_serializer_output, camelize,
                    enum_choices, enum_values):
    '''
    Generates and returns a tuple representing the Typescript field name and Type.
    '''
    ts_enum = None
    ts_enum_value = None
    if hasattr(field, 'child'):
        is_many = True
        field_type = type(field.child)
    elif hasattr(field, 'child_relation'):
        is_many = True
        field_type = type(field.child_relation)
    else:
        is_many = False
        field_type = type(field)
    if field_type in __serializers[context]:
        ts_type = __get_trimmed_name(
            field_type.__name__, trim_serializer_output)
    elif field_type in __field_mappings[context]:
        ts_type = __field_mappings[context].get(field_type, 'unknown')
    elif (context in __mapping_overrides) and (serializer in __mapping_overrides[context]) \
            and field_name in __mapping_overrides[context][serializer]:
        ts_type = __mapping_overrides[context][serializer].get(
            field_name, 'unknown')
    elif field_type == serializers.PrimaryKeyRelatedField:
        ts_type = "number | string"
    elif (hasattr(field, 'choices') and enum_choices) or (hasattr(field, 'choices') and enum_values):
        ts_type = f"{''.join(x.title() for x in field_name.split('_'))}ChoiceEnum"
        if enum_choices:
            ts_enum = __map_choices_to_enum(ts_type, field_type, field.choices)
        if enum_values:
            ts_enum_value = __map_choices_to_enum_values(f'{ts_type}Values', field_type, field.choices)
    elif hasattr(field, 'choices'):
        ts_type = __map_choices_to_union(field_type, field.choices)
    else:
        ts_type = mappings.get(field_type, 'unknown')
    if is_many:
        ts_type += '[]'

    if camelize:
        field_name_components = field_name.split("_")
        field_name = field_name_components[0] + "".join(x.title() for x in field_name_components[1:])

    return field_name, ts_type, ts_enum, ts_enum_value


<<<<<<< HEAD
def __get_ts_interface_and_enums(serializer, context, trim_serializer_output, camelize, enum_choices, enum_values):
=======
def __get_ts_interface_and_enums(serializer, context, trim_serializer_output, camelize, enum_choices, annotations):
>>>>>>> ad487967
    '''
    Generates and returns a Typescript Interface by iterating
    through the serializer fields of the DRF Serializer class
    passed in as a parameter, and mapping them to the appropriate Typescript
    data type.
    '''
    name = __get_trimmed_name(serializer.__name__, trim_serializer_output)
    _LOG.debug(f"Creating interface for {name}")
    fields = []
    if hasattr(serializer, 'get_fields'):
        instance = serializer()
        fields = instance.get_fields().items()
    else:
        fields = serializer._declared_fields.items()
    ts_fields = []
    enums = []
    for key, value in fields:
        ts_property, ts_type, ts_enum, ts_enum_value = __process_field(
            key, value, context, serializer, trim_serializer_output, camelize, enum_choices, enum_values)

        if ts_enum_value is not None:
            enums.append(ts_enum_value)

        if ts_enum is not None:
            enums.append(ts_enum)

        if value.read_only or not value.required:
            ts_property = ts_property + "?"

        if value.allow_null:
            ts_type = ts_type + " | null"

        if annotations:
            annotations_list = __get_annotations(value, ts_type)
            ts_fields.append('\n'.join(annotations_list))

        ts_fields.append(f"    {ts_property}: {ts_type};")
    collapsed_fields = '\n'.join(ts_fields)
    return f'export interface {name} {{\n{collapsed_fields}\n}}\n\n', enums


<<<<<<< HEAD
def __generate_interfaces_and_enums(context, trim_serializer_output, camelize, enum_choices, enum_values):
    if context not in __serializers:
        return []
    return [__get_ts_interface_and_enums(serializer, context, trim_serializer_output, camelize,
                                         enum_choices, enum_values) for serializer in __serializers[context]]
=======
def __generate_interfaces_and_enums(context, trim_serializer_output, camelize, enum_choices, annotations):
    if context not in __serializers:
        return []
    return [__get_ts_interface_and_enums(serializer, context, trim_serializer_output, camelize,
                                         enum_choices, annotations) for serializer in __serializers[context]]
>>>>>>> ad487967


def __get_enums_and_interfaces_from_generated(interfaces_enums):
    '''
    Get the interfaces and enums from the generated interfaces and enums.
    Works by splitting the tuples into two lists, one for interfaces and one for enums.
    The interfaces are not changed. The enums are compared such that there are no duplicates
    between interfaces. Then the enums are returned in string format with blank lines in between.
    '''
    interfaces, enums = [list(tup) for tup in zip(*interfaces_enums)]
    enums_string = ''
    flat_enums = [item for sublist in enums for item in sublist]
    if any(elem is not None for elem in flat_enums):
        distinct_enums = sorted(list(set(list(filter(lambda x: x is not None, flat_enums)))))
        enums_string = '\n'.join(distinct_enums) + '\n\n'
    return enums_string, interfaces


def __get_annotations(field, ts_type):
    annotations = []
    annotations.append('    /**')
    if field.label:
        annotations.append(f'    * @label {field.label}')

    default = field.default if field.default != empty else None

    if 'string' in ts_type:
        if getattr(field, 'min_length', None):
            annotations.append(f'    * @minLength {field.min_length}')
        if getattr(field, 'max_length', None):
            annotations.append(f'    * @maxLength {field.max_length}')

        if default is not None and 'number | string' not in ts_type:
            annotations.append(f'    * @default "{default}"')

    if 'number' in ts_type:
        if getattr(field, 'min_value', None):
            annotations.append(f'    * @minimum {field.min_value}')
        if getattr(field, 'max_value', None):
            annotations.append(f'    * @maximum {field.max_value}')

        if default is not None:
            annotations.append(f'    * @default {default}')

    field_type = type(field)

    if field_type in format_mappings:
        annotations.append(f'    * @format {format_mappings[field_type]}')

    annotations.append('    */')

    return annotations


def generate_ts(output_path, context='default', trim_serializer_output=False, camelize=False,
<<<<<<< HEAD
                enum_choices=False, enum_values=False):
=======
                enum_choices=False, annotations=False):
>>>>>>> ad487967
    '''
    When this function is called, a Typescript interface will be generated
    for each DRF Serializer in the serializers dictionary, depending on the
    optional context parameter provided. If the parameter is ignored, all
    serializers in the default value, 'default' will be iterated over and a
    list of Typescript interfaces will be returned via a list comprehension.

    The Typescript interfaces will then be outputted to the file provided.
    '''

    output_path = Path(output_path)
    output_path.parent.mkdir(exist_ok=True, parents=True)

    with open(output_path, 'w') as output_file:
        interfaces_enums = __generate_interfaces_and_enums(context, trim_serializer_output,
<<<<<<< HEAD
                                                           camelize, enum_choices, enum_values)
=======
                                                           camelize, enum_choices, annotations)
>>>>>>> ad487967
        enums_string, interfaces = __get_enums_and_interfaces_from_generated(interfaces_enums)
        output_file.write(enums_string + ''.join(interfaces))


<<<<<<< HEAD
def get_ts(context='default', trim_serializer_output=False, camelize=False, enum_choices=False, enum_values=False):
=======
def get_ts(context='default', trim_serializer_output=False, camelize=False, enum_choices=False, annotations=False):
>>>>>>> ad487967
    '''
    Similar to generate_ts. But rather than outputting the generated
    interfaces to the specified file, will return the generated interfaces
    as a raw string.
    '''
    interfaces_enums = __generate_interfaces_and_enums(context, trim_serializer_output, camelize,
<<<<<<< HEAD
                                                       enum_choices, enum_values)
=======
                                                       enum_choices, annotations)
>>>>>>> ad487967
    enums_string, interfaces = __get_enums_and_interfaces_from_generated(interfaces_enums)
    return enums_string + ''.join(interfaces)<|MERGE_RESOLUTION|>--- conflicted
+++ resolved
@@ -1,5 +1,7 @@
 import logging
 from pathlib import Path
+
+from .mappings import mappings
 
 from rest_framework import serializers
 from rest_framework.fields import empty
@@ -85,7 +87,7 @@
     '''
     if not choices:
         _LOG.warning(f'No choices specified for Serializer Field: {field_type}')
-        return 'unknown'
+        return 'any'
 
     return ' | '.join(f'"{key}"' if type(key) == str else str(key) for key in choices.keys())
 
@@ -96,7 +98,7 @@
     '''
     if not choices:
         _LOG.warning(f'No choices specified for Serializer Field: {field_type}')
-        return 'unknown'
+        return 'any'
 
     choices_enum = f"export enum {enum_name} {{\n"
     for key, value in choices.items():
@@ -149,11 +151,11 @@
         ts_type = __get_trimmed_name(
             field_type.__name__, trim_serializer_output)
     elif field_type in __field_mappings[context]:
-        ts_type = __field_mappings[context].get(field_type, 'unknown')
+        ts_type = __field_mappings[context].get(field_type, 'any')
     elif (context in __mapping_overrides) and (serializer in __mapping_overrides[context]) \
             and field_name in __mapping_overrides[context][serializer]:
         ts_type = __mapping_overrides[context][serializer].get(
-            field_name, 'unknown')
+            field_name, 'any')
     elif field_type == serializers.PrimaryKeyRelatedField:
         ts_type = "number | string"
     elif (hasattr(field, 'choices') and enum_choices) or (hasattr(field, 'choices') and enum_values):
@@ -165,7 +167,7 @@
     elif hasattr(field, 'choices'):
         ts_type = __map_choices_to_union(field_type, field.choices)
     else:
-        ts_type = mappings.get(field_type, 'unknown')
+        ts_type = mappings.get(field_type, 'any')
     if is_many:
         ts_type += '[]'
 
@@ -176,11 +178,7 @@
     return field_name, ts_type, ts_enum, ts_enum_value
 
 
-<<<<<<< HEAD
-def __get_ts_interface_and_enums(serializer, context, trim_serializer_output, camelize, enum_choices, enum_values):
-=======
-def __get_ts_interface_and_enums(serializer, context, trim_serializer_output, camelize, enum_choices, annotations):
->>>>>>> ad487967
+def __get_ts_interface_and_enums(serializer, context, trim_serializer_output, camelize, enum_choices, enum_values, annotations):
     '''
     Generates and returns a Typescript Interface by iterating
     through the serializer fields of the DRF Serializer class
@@ -222,19 +220,11 @@
     return f'export interface {name} {{\n{collapsed_fields}\n}}\n\n', enums
 
 
-<<<<<<< HEAD
-def __generate_interfaces_and_enums(context, trim_serializer_output, camelize, enum_choices, enum_values):
+def __generate_interfaces_and_enums(context, trim_serializer_output, camelize, enum_choices, enum_values, annotations):
     if context not in __serializers:
         return []
     return [__get_ts_interface_and_enums(serializer, context, trim_serializer_output, camelize,
-                                         enum_choices, enum_values) for serializer in __serializers[context]]
-=======
-def __generate_interfaces_and_enums(context, trim_serializer_output, camelize, enum_choices, annotations):
-    if context not in __serializers:
-        return []
-    return [__get_ts_interface_and_enums(serializer, context, trim_serializer_output, camelize,
-                                         enum_choices, annotations) for serializer in __serializers[context]]
->>>>>>> ad487967
+                                         enum_choices, enum_values, annotations) for serializer in __serializers[context]]
 
 
 def __get_enums_and_interfaces_from_generated(interfaces_enums):
@@ -290,11 +280,7 @@
 
 
 def generate_ts(output_path, context='default', trim_serializer_output=False, camelize=False,
-<<<<<<< HEAD
-                enum_choices=False, enum_values=False):
-=======
-                enum_choices=False, annotations=False):
->>>>>>> ad487967
+                enum_choices=False, enum_values=False, annotations=False):
     '''
     When this function is called, a Typescript interface will be generated
     for each DRF Serializer in the serializers dictionary, depending on the
@@ -310,30 +296,18 @@
 
     with open(output_path, 'w') as output_file:
         interfaces_enums = __generate_interfaces_and_enums(context, trim_serializer_output,
-<<<<<<< HEAD
-                                                           camelize, enum_choices, enum_values)
-=======
-                                                           camelize, enum_choices, annotations)
->>>>>>> ad487967
+                                                           camelize, enum_choices, enum_values, annotations)
         enums_string, interfaces = __get_enums_and_interfaces_from_generated(interfaces_enums)
         output_file.write(enums_string + ''.join(interfaces))
 
 
-<<<<<<< HEAD
-def get_ts(context='default', trim_serializer_output=False, camelize=False, enum_choices=False, enum_values=False):
-=======
-def get_ts(context='default', trim_serializer_output=False, camelize=False, enum_choices=False, annotations=False):
->>>>>>> ad487967
+def get_ts(context='default', trim_serializer_output=False, camelize=False, enum_choices=False, enum_values=False, annotations=False):
     '''
     Similar to generate_ts. But rather than outputting the generated
     interfaces to the specified file, will return the generated interfaces
     as a raw string.
     '''
     interfaces_enums = __generate_interfaces_and_enums(context, trim_serializer_output, camelize,
-<<<<<<< HEAD
-                                                       enum_choices, enum_values)
-=======
-                                                       enum_choices, annotations)
->>>>>>> ad487967
+                                                       enum_choices, enum_values, annotations)
     enums_string, interfaces = __get_enums_and_interfaces_from_generated(interfaces_enums)
     return enums_string + ''.join(interfaces)